--- conflicted
+++ resolved
@@ -763,26 +763,6 @@
 
     # Cluster sequences separately for each molecule type
 
-<<<<<<< HEAD
-    # if not protein_chain_cluster_mapping:
-    #     protein_molecule_ids = write_sequences_to_fasta(
-    #         all_chain_sequences, fasta_filepath, molecule_type="protein"
-    #     )
-    #     protein_chain_cluster_mapping = cluster_sequences_using_mmseqs2(
-    #         # Cluster proteins at 40% sequence homology
-    #         fasta_filepath,
-    #         args.output_dir,
-    #         molecule_type="protein",
-    #         min_seq_id=0.4,
-    #         coverage=0.8,
-    #         coverage_mode=0,
-    #         extra_parameters={
-    #             # cluster reassign improves clusters by reassigning sequences to the best cluster
-    #             # and fixes transitivity issues of the cascade clustering
-    #             "--cluster-reassign": 1,
-    #         },
-    #     )
-=======
     if not protein_chain_cluster_mapping:
         protein_molecule_ids = write_sequences_to_fasta(
             all_chain_sequences, fasta_filepath, molecule_type="protein"
@@ -803,7 +783,6 @@
                 "--cluster-reassign": 1,
             },
         )
->>>>>>> 3c43a91d
 
     if not nucleic_acid_chain_cluster_mapping:
         nucleic_acid_molecule_ids = write_sequences_to_fasta(
